/*****************************************************************************
#                                                                            #
#    uStreamer - Lightweight and fast MJPEG-HTTP streamer.                   #
#                                                                            #
#    Copyright (C) 2018-2024  Maxim Devaev <mdevaev@gmail.com>               #
#                                                                            #
#    This program is free software: you can redistribute it and/or modify    #
#    it under the terms of the GNU General Public License as published by    #
#    the Free Software Foundation, either version 3 of the License, or       #
#    (at your option) any later version.                                     #
#                                                                            #
#    This program is distributed in the hope that it will be useful,         #
#    but WITHOUT ANY WARRANTY; without even the implied warranty of          #
#    MERCHANTABILITY or FITNESS FOR A PARTICULAR PURPOSE.  See the           #
#    GNU General Public License for more details.                            #
#                                                                            #
#    You should have received a copy of the GNU General Public License       #
#    along with this program.  If not, see <https://www.gnu.org/licenses/>.  #
#                                                                            #
*****************************************************************************/


#include "stream.h"

#include <stdlib.h>
#include <stdint.h>
#include <stdatomic.h>
#include <limits.h>
#include <unistd.h>
#include <errno.h>
#include <assert.h>

#include <pthread.h>

#include "../libs/types.h"
#include "../libs/errors.h"
#include "../libs/tools.h"
#include "../libs/threading.h"
#include "../libs/process.h"
#include "../libs/logging.h"
#include "../libs/ring.h"
#include "../libs/frame.h"
#include "../libs/memsink.h"
#include "../libs/capture.h"
#include "../libs/unjpeg.h"
#include "../libs/fpsi.h"
#ifdef WITH_LIBX264
#	include <x264.h>
#endif
#ifdef WITH_V4P
#	include "../libs/drm/drm.h"
#endif

#include "blank.h"
#include "encoder.h"
#include "workers.h"
#include "m2m.h"
#ifdef WITH_LIBX264
#	include "encoders/libx264/libx264.h"
#endif
#ifdef WITH_GPIO
#	include "gpio/gpio.h"
#endif


typedef struct {
	pthread_t		tid;
	us_capture_s	*cap;
	us_queue_s		*queue;
	pthread_mutex_t	*mutex;
	atomic_bool		*stop;
} _releaser_context_s;

typedef struct {
	pthread_t	tid;
	us_queue_s	*queue;
	us_stream_s	*stream;
	atomic_bool	*stop;
} _worker_context_s;

static void *_releaser_thread(void *v_ctx);
static void *_jpeg_thread(void *v_ctx);
static void *_raw_thread(void *v_ctx);
static void *_h264_thread(void *v_ctx);
#ifdef WITH_V4P
static void *_drm_thread(void *v_ctx);
#endif

static us_capture_hwbuf_s *_get_latest_hw(us_queue_s *queue);

static bool _stream_has_jpeg_clients_cached(us_stream_s *stream);
static bool _stream_has_any_clients_cached(us_stream_s *stream);
static int _stream_init_loop(us_stream_s *stream);
static void _stream_update_captured_fpsi(us_stream_s *stream, const us_frame_s *frame, bool bump);
#ifdef WITH_V4P
static void _stream_drm_ensure_no_signal(us_stream_s *stream);
#endif
static void _stream_expose_jpeg(us_stream_s *stream, const us_frame_s *frame);
static void _stream_expose_raw(us_stream_s *stream, const us_frame_s *frame);
static void _stream_encode_expose_h264(us_stream_s *stream, const us_frame_s *frame, bool force_key);
static void _stream_check_suicide(us_stream_s *stream);


us_stream_s *us_stream_init(us_capture_s *cap, us_encoder_s *enc) {
	us_stream_http_s *http;
	US_CALLOC(http, 1);
#	ifdef WITH_V4P
	http->drm_fpsi = us_fpsi_init("DRM", true);
#	endif
	http->h264_fpsi = us_fpsi_init("H264", true);
	US_RING_INIT_WITH_ITEMS(http->jpeg_ring, 4, us_frame_init);
	atomic_init(&http->has_clients, false);
	atomic_init(&http->snapshot_requested, 0);
	atomic_init(&http->last_request_ts, 0);
	http->captured_fpsi = us_fpsi_init("STREAM-CAPTURED", true);

	us_stream_runtime_s *run;
	US_CALLOC(run, 1);
	atomic_init(&run->stop, false);
	run->blank = us_blank_init();
	run->http = http;

	us_stream_s *stream;
	US_CALLOC(stream, 1);
	stream->cap = cap;
	stream->enc = enc;
	stream->error_delay = 1;
	stream->h264_bitrate = 5000; // Kbps
	stream->h264_gop = 30;
	stream->run = run;

<<<<<<< HEAD
	us_blank_draw(run->blank, "No Capture Device","Please connect capture device", cap->width, cap->height);
	us_fpsi_meta_s meta = {0};
	us_fpsi_frame_to_meta(run->blank->raw, &meta);
	us_fpsi_update(http->captured_fpsi, false, &meta);
=======
	us_stream_update_blank(stream, cap); // Init blank
>>>>>>> ddec4e84
	return stream;
}

void us_stream_update_blank(us_stream_s *stream, const us_capture_s *cap) {
	us_stream_runtime_s *const run = stream->run;
	us_blank_draw(run->blank, "< NO SIGNAL >", cap->width, cap->height);
	us_fpsi_frame_to_meta(run->blank->raw, &run->notify_meta); // Initial "unchanged" meta
	_stream_update_captured_fpsi(stream, run->blank->raw, false);
}

void us_stream_destroy(us_stream_s *stream) {
	us_fpsi_destroy(stream->run->http->captured_fpsi);
	US_RING_DELETE_WITH_ITEMS(stream->run->http->jpeg_ring, us_frame_destroy);
	us_fpsi_destroy(stream->run->http->h264_fpsi);
#	ifdef WITH_V4P
	us_fpsi_destroy(stream->run->http->drm_fpsi);
#	endif
	us_blank_destroy(stream->run->blank);
	free(stream->run->http);
	free(stream->run);
	free(stream);
}

void us_stream_loop(us_stream_s *stream) {
	us_stream_runtime_s *const run = stream->run;
	us_capture_s *const cap = stream->cap;

	atomic_store(&run->http->last_request_ts, us_get_now_monotonic());
	printf("type:%d",stream->enc->type);
	if (stream->h264_sink != NULL ) {
		run->h264_tmp_src = us_frame_init();
		run->h264_dest = us_frame_init();
		run->h264_enc = us_m2m_h264_encoder_init("H264", stream->h264_m2m_path, stream->h264_bitrate, stream->h264_gop);
	}
#ifdef WITH_LIBX264
	if (stream->h264_sink != NULL && stream->enc->type == US_ENCODER_TYPE_LIBX264_VIDEO) {
		us_libx264_encoder_init(&run->libx264_enc, cap->width, cap->height, stream->h264_bitrate, stream->h264_gop);
	}
#endif

	while (!_stream_init_loop(stream)) {
		atomic_bool threads_stop;
		atomic_init(&threads_stop, false);

		pthread_mutex_t release_mutex;
		US_MUTEX_INIT(release_mutex);
		const uint n_releasers = cap->run->n_bufs;
		_releaser_context_s *releasers;
		US_CALLOC(releasers, n_releasers);
		for (uint index = 0; index < n_releasers; ++index) {
			_releaser_context_s *ctx = &releasers[index];
			ctx->cap = cap;
			ctx->queue = us_queue_init(1);
			ctx->mutex = &release_mutex;
			ctx->stop = &threads_stop;
			US_THREAD_CREATE(ctx->tid, _releaser_thread, ctx);
		}

#		define CREATE_WORKER(x_cond, x_ctx, x_thread, x_capacity) \
			_worker_context_s *x_ctx = NULL; \
			if (x_cond) { \
				US_CALLOC(x_ctx, 1); \
				x_ctx->queue = us_queue_init(x_capacity); \
				x_ctx->stream = stream; \
				x_ctx->stop = &threads_stop; \
				US_THREAD_CREATE(x_ctx->tid, (x_thread), x_ctx); \
			}
		CREATE_WORKER(true, jpeg_ctx, _jpeg_thread, cap->run->n_bufs);
		CREATE_WORKER((stream->raw_sink != NULL), raw_ctx, _raw_thread, 2);
		CREATE_WORKER((stream->h264_sink != NULL), h264_ctx, _h264_thread, cap->run->n_bufs);
#		ifdef WITH_V4P
		CREATE_WORKER((stream->drm != NULL), drm_ctx, _drm_thread, cap->run->n_bufs); // cppcheck-suppress assertWithSideEffect
#		endif
#		undef CREATE_WORKER

		US_LOG_INFO("Capturing ...");

		uint slowdown_count = 0;
		while (!atomic_load(&run->stop) && !atomic_load(&threads_stop)) {
			us_capture_hwbuf_s *hw;
			switch (us_capture_hwbuf_grab(cap, &hw)) {
				case 0 ... INT_MAX: break; // Grabbed buffer number
				case US_ERROR_NO_DATA: continue; // Broken frame
				default: goto close; // Any error
			}

			_stream_update_captured_fpsi(stream, &hw->raw, true);

#			ifdef WITH_GPIO
			us_gpio_set_stream_online(true);
#			endif

#			define QUEUE_HW(x_ctx) if (x_ctx != NULL) { \
					us_capture_hwbuf_incref(hw); \
					us_queue_put(x_ctx->queue, hw, 0); \
				}
			QUEUE_HW(jpeg_ctx);
			QUEUE_HW(raw_ctx);
			QUEUE_HW(h264_ctx);
#			ifdef WITH_V4P
			QUEUE_HW(drm_ctx);
#			endif
#			undef QUEUE_HW
			us_queue_put(releasers[hw->buf.index].queue, hw, 0); // Plan to release

			// Мы не обновляем здесь состояние синков, потому что это происходит внутри обслуживающих их потоков
			_stream_check_suicide(stream);
			if (stream->slowdown && !_stream_has_any_clients_cached(stream)) {
				usleep(100 * 1000);
				slowdown_count = (slowdown_count + 1) % 10;
				if (slowdown_count > 0) {
					continue;
				}
			}
		}

	close:
		atomic_store(&threads_stop, true);

#		define DELETE_WORKER(x_ctx) if (x_ctx != NULL) { \
				US_THREAD_JOIN(x_ctx->tid); \
				us_queue_destroy(x_ctx->queue); \
				free(x_ctx); \
			}
#		ifdef WITH_V4P
		DELETE_WORKER(drm_ctx);
#		endif
		DELETE_WORKER(h264_ctx);
		DELETE_WORKER(raw_ctx);
		DELETE_WORKER(jpeg_ctx);
#		undef DELETE_WORKER

		for (uint index = 0; index < n_releasers; ++index) {
			US_THREAD_JOIN(releasers[index].tid);
			us_queue_destroy(releasers[index].queue);
		}
		free(releasers);
		US_MUTEX_DESTROY(release_mutex);

		atomic_store(&threads_stop, false);

		us_encoder_close(stream->enc);
		us_capture_close(cap);

		if (!atomic_load(&run->stop)) {
			US_SEP_INFO('=');
		}
	}

	US_DELETE(run->h264_enc, us_m2m_encoder_destroy);
#ifdef WITH_LIBX264
	if (stream->h264_sink != NULL && stream->enc->type == US_ENCODER_TYPE_LIBX264_VIDEO) us_libx264_encoder_destroy(&run->libx264_enc);
#endif
	US_DELETE(run->h264_tmp_src, us_frame_destroy);
	US_DELETE(run->h264_dest, us_frame_destroy);
}

void us_stream_loop_break(us_stream_s *stream) {
	atomic_store(&stream->run->stop, true);
}

static void *_releaser_thread(void *v_ctx) {
	US_THREAD_SETTLE("str_rel")
	_releaser_context_s *ctx = v_ctx;

	while (!atomic_load(ctx->stop)) {
		us_capture_hwbuf_s *hw;
		if (us_queue_get(ctx->queue, (void**)&hw, 0.1) < 0) {
			continue;
		}

		while (atomic_load(&hw->refs) > 0) {
			if (atomic_load(ctx->stop)) {
				goto done;
			}
			usleep(5 * 1000);
		}

		US_MUTEX_LOCK(*ctx->mutex);
		const int released = us_capture_hwbuf_release(ctx->cap, hw);
		US_MUTEX_UNLOCK(*ctx->mutex);
		if (released < 0) {
			goto done;
		}
	}

done:
	atomic_store(ctx->stop, true); // Stop all other guys on error
	return NULL;
}

static void *_jpeg_thread(void *v_ctx) {
	US_THREAD_SETTLE("str_jpeg")
	_worker_context_s *ctx = v_ctx;
	us_stream_s *stream = ctx->stream;

	ldf grab_after_ts = 0;
	uint fluency_passed = 0;

	while (!atomic_load(ctx->stop)) {
		us_worker_s *const wr = us_workers_pool_wait(stream->enc->run->pool);
		us_encoder_job_s *const job = wr->job;

		if (job->hw != NULL) {
			us_capture_hwbuf_decref(job->hw);
			job->hw = NULL;
			if (wr->job_failed) {
				// pass
			} else if (wr->job_timely) {
				_stream_expose_jpeg(stream, job->dest);
				if (atomic_load(&stream->run->http->snapshot_requested) > 0) { // Process real snapshots
					atomic_fetch_sub(&stream->run->http->snapshot_requested, 1);
				}
				US_LOG_PERF("JPEG: ##### Encoded JPEG exposed; worker=%s, latency=%.3Lf",
					wr->name, us_get_now_monotonic() - job->dest->grab_ts);
			} else {
				US_LOG_PERF("JPEG: ----- Encoded JPEG dropped; worker=%s", wr->name);
			}
		}

		us_capture_hwbuf_s *hw = _get_latest_hw(ctx->queue);
		if (hw == NULL) {
			continue;
		}

		const bool update_required = (stream->jpeg_sink != NULL && us_memsink_server_check(stream->jpeg_sink, NULL));
		if (!update_required && !_stream_has_jpeg_clients_cached(stream)) {
			US_LOG_VERBOSE("JPEG: Passed encoding because nobody is watching");
			us_capture_hwbuf_decref(hw);
			continue;
		}

		const ldf now_ts = us_get_now_monotonic();
		if (now_ts < grab_after_ts) {
			fluency_passed += 1;
			US_LOG_VERBOSE("JPEG: Passed %u frames for fluency: now=%.03Lf, grab_after=%.03Lf",
				fluency_passed, now_ts, grab_after_ts);
			us_capture_hwbuf_decref(hw);
			continue;
		}
		fluency_passed = 0;

		const ldf fluency_delay = us_workers_pool_get_fluency_delay(stream->enc->run->pool, wr);
		grab_after_ts = now_ts + fluency_delay;
		US_LOG_VERBOSE("JPEG: Fluency: delay=%.03Lf, grab_after=%.03Lf", fluency_delay, grab_after_ts);

		job->hw = hw;
		us_workers_pool_assign(stream->enc->run->pool, wr);
		US_LOG_DEBUG("JPEG: Assigned new frame in buffer=%d to worker=%s", hw->buf.index, wr->name);
	}
	return NULL;
}

static void *_raw_thread(void *v_ctx) {
	US_THREAD_SETTLE("str_raw");
	_worker_context_s *ctx = v_ctx;

	while (!atomic_load(ctx->stop)) {
		us_capture_hwbuf_s *hw = _get_latest_hw(ctx->queue);
		if (hw == NULL) {
			continue;
		}

		if (us_memsink_server_check(ctx->stream->raw_sink, NULL)) {
			us_memsink_server_put(ctx->stream->raw_sink, &hw->raw, false);
		} else {
			US_LOG_VERBOSE("RAW: Passed publishing because nobody is watching");
		}
		us_capture_hwbuf_decref(hw);
	}
	return NULL;
}

static void *_h264_thread(void *v_ctx) {
	US_THREAD_SETTLE("str_h264");
	_worker_context_s *ctx = v_ctx;
	us_stream_s *stream = ctx->stream;

	ldf grab_after_ts = 0;
	while (!atomic_load(ctx->stop)) {
		us_capture_hwbuf_s *hw = _get_latest_hw(ctx->queue);
		if (hw == NULL) {
			continue;
		}

		if (!us_memsink_server_check(stream->h264_sink, NULL)) {
			US_LOG_VERBOSE("H264: Passed encoding because nobody is watching");
			goto decref;
		}
		if (hw->raw.grab_ts < grab_after_ts) {
			US_LOG_DEBUG("H264: Passed encoding for FPS limit");
			goto decref;
		}

		_stream_encode_expose_h264(ctx->stream, &hw->raw, false);

		// M2M-енкодер увеличивает задержку на 100 милисекунд при 1080p, если скормить ему больше 30 FPS.
		// Поэтому у нас есть два режима: 60 FPS для маленьких видео и 30 для 1920x1080(1200).
		// Следующй фрейм захватывается не раньше, чем это требуется по FPS, минус небольшая
		// погрешность (если захват неравномерный) - немного меньше 1/60, и примерно треть от 1/30.
		const uint fps_limit = stream->run->h264_enc->run->fps_limit;
		if (fps_limit > 0) {
			const ldf frame_interval = (ldf)1 / fps_limit;
			grab_after_ts = hw->raw.grab_ts + frame_interval - 0.01;
		}

	decref:
		us_capture_hwbuf_decref(hw);
	}
	return NULL;
}

#ifdef WITH_V4P
static void *_drm_thread(void *v_ctx) {
	US_THREAD_SETTLE("str_drm");
	_worker_context_s *ctx = v_ctx;
	us_stream_s *stream = ctx->stream;

	// Close previously opened DRM for a stub
	us_drm_close(stream->drm);

	us_capture_hwbuf_s *prev_hw = NULL;
	while (!atomic_load(ctx->stop)) {
#		define CHECK(x_arg) if ((x_arg) < 0) { goto close; }
#		define SLOWDOWN { \
				const ldf m_next_ts = us_get_now_monotonic() + 1; \
				while (!atomic_load(ctx->stop) && us_get_now_monotonic() < m_next_ts) { \
					us_capture_hwbuf_s *m_pass_hw = _get_latest_hw(ctx->queue); \
					if (m_pass_hw != NULL) { \
						us_capture_hwbuf_decref(m_pass_hw); \
					} \
				} \
			}

		CHECK(us_drm_open(stream->drm, ctx->stream->cap));

		while (!atomic_load(ctx->stop)) {
			CHECK(us_drm_wait_for_vsync(stream->drm));
			US_DELETE(prev_hw, us_capture_hwbuf_decref);

			us_capture_hwbuf_s *hw = _get_latest_hw(ctx->queue);
			if (hw == NULL) {
				continue;
			}

			if (stream->drm->run->opened == 0) {
				CHECK(us_drm_expose_dma(stream->drm, hw));
				prev_hw = hw;
				us_fpsi_meta_s meta = {.online = true}; // Online means live video
				us_fpsi_update(stream->run->http->drm_fpsi, true, &meta);
				continue;
			}

			CHECK(us_drm_expose_stub(stream->drm, stream->drm->run->opened, ctx->stream->cap));
			us_capture_hwbuf_decref(hw);

			us_fpsi_meta_s meta = {.online = false};
			us_fpsi_update(stream->run->http->drm_fpsi, true, &meta);

			SLOWDOWN;
		}

	close:
		us_drm_close(stream->drm);
		US_DELETE(prev_hw, us_capture_hwbuf_decref);
		us_fpsi_meta_s meta = {.online = false};
		us_fpsi_update(stream->run->http->drm_fpsi, false, &meta);
		SLOWDOWN;

#		undef SLOWDOWN
#		undef CHECK
	}
	return NULL;
}
#endif

static us_capture_hwbuf_s *_get_latest_hw(us_queue_s *queue) {
	us_capture_hwbuf_s *hw;
	if (us_queue_get(queue, (void**)&hw, 0.1) < 0) {
		return NULL;
	}
	while (!us_queue_is_empty(queue)) { // Берем только самый свежий кадр
		us_capture_hwbuf_decref(hw);
		assert(!us_queue_get(queue, (void**)&hw, 0));
	}
	return hw;
}

static bool _stream_has_jpeg_clients_cached(us_stream_s *stream) {
	const us_stream_runtime_s *const run = stream->run;
	return (
		atomic_load(&run->http->has_clients)
		|| (atomic_load(&run->http->snapshot_requested) > 0)
		|| (stream->jpeg_sink != NULL && atomic_load(&stream->jpeg_sink->has_clients))
	);
}

static bool _stream_has_any_clients_cached(us_stream_s *stream) {
	return (
		_stream_has_jpeg_clients_cached(stream)
		|| (stream->h264_sink != NULL && atomic_load(&stream->h264_sink->has_clients))
		|| (stream->raw_sink != NULL && atomic_load(&stream->raw_sink->has_clients))
#		ifdef WITH_V4P
		|| (stream->drm != NULL)
#		endif
	);
}

static int _stream_init_loop(us_stream_s *stream) {
	us_stream_runtime_s *const run = stream->run;

	int once = 0;
	while (!atomic_load(&stream->run->stop)) {
#		ifdef WITH_GPIO
		us_gpio_set_stream_online(false);
#		endif

		// Флаги has_clients у синков не обновляются сами по себе, поэтому обновим их
		// на каждой итерации старта стрима. После старта этим будут заниматься воркеры.
#		define UPDATE_SINK(x_sink) if (x_sink != NULL) { us_memsink_server_check(x_sink, NULL); }
		UPDATE_SINK(stream->jpeg_sink);
		UPDATE_SINK(stream->raw_sink);
		UPDATE_SINK(stream->h264_sink);
#		undef UPDATE_SINK

		_stream_check_suicide(stream);

		stream->cap->dma_export = (
			stream->enc->type == US_ENCODER_TYPE_M2M_VIDEO
			|| stream->enc->type == US_ENCODER_TYPE_M2M_IMAGE
			|| stream->h264_sink != NULL
#			ifdef WITH_V4P
			|| stream->drm != NULL
#			endif
		);
		switch (us_capture_open(stream->cap)) {
			case 0: break;
			case US_ERROR_NO_DEVICE:
			case US_ERROR_NO_DATA:
				US_ONCE({ US_LOG_INFO("Waiting for the capture device ..."); });
				goto offline_and_retry;
			default:
				once = 0;
				goto offline_and_retry;
		}
		us_encoder_open(stream->enc, stream->cap);
		return 0;

	offline_and_retry:
		for (uint count = 0; count < stream->error_delay * 10; ++count) {
			if (atomic_load(&run->stop)) {
				break;
			}
			if (count % 10 == 0) {
				// Каждую секунду повторяем blank
				uint width = stream->cap->run->width;
				uint height = stream->cap->run->height;
				if (width == 0 || height == 0) {
					width = stream->cap->width;
					height = stream->cap->height;
				}
				us_blank_draw(run->blank, "No Capture Device","Please connect capture device", width, height);

				_stream_update_captured_fpsi(stream, run->blank->raw, false);
				_stream_expose_jpeg(stream, run->blank->jpeg);
				_stream_expose_raw(stream, run->blank->raw);
				_stream_encode_expose_h264(stream, run->blank->raw, true);

#				ifdef WITH_V4P
				_stream_drm_ensure_no_signal(stream);
#				endif
			}
			usleep(100 * 1000);
		}
	}
	return -1;
}

static void _stream_update_captured_fpsi(us_stream_s *stream, const us_frame_s *frame, bool bump) {
	us_stream_runtime_s *const run = stream->run;

	us_fpsi_meta_s meta = {0};
	us_fpsi_frame_to_meta(frame, &meta);
	us_fpsi_update(run->http->captured_fpsi, bump, &meta);

	if (stream->notify_parent && memcmp(&run->notify_meta, &meta, sizeof(us_fpsi_meta_s))) {
		memcpy(&run->notify_meta, &meta, sizeof(us_fpsi_meta_s));
		us_process_notify_parent();
	}
}

#ifdef WITH_V4P
static void _stream_drm_ensure_no_signal(us_stream_s *stream) {
	if (stream->drm == NULL) {
		return;
	}

	const us_fpsi_meta_s meta = {.online = false};
	if (stream->drm->run->opened <= 0) {
		us_drm_close(stream->drm);
		if (us_drm_open(stream->drm, NULL) < 0) {
			goto close;
		}
	}
	if (us_drm_ensure_no_signal(stream->drm) < 0) {
		goto close;
	}
	us_fpsi_update(stream->run->http->drm_fpsi, true, &meta);
	return;

close:
	us_fpsi_update(stream->run->http->drm_fpsi, false, &meta);
	us_drm_close(stream->drm);
}
#endif

static void _stream_expose_jpeg(us_stream_s *stream, const us_frame_s *frame) {
	us_stream_runtime_s *const run = stream->run;
	int ri;
	while ((ri = us_ring_producer_acquire(run->http->jpeg_ring, 0)) < 0) {
		if (atomic_load(&run->stop)) {
			return;
		}
	}
	us_frame_s *const dest = run->http->jpeg_ring->items[ri];
	us_frame_copy(frame, dest);
	us_ring_producer_release(run->http->jpeg_ring, ri);
	if (stream->jpeg_sink != NULL) {
		us_memsink_server_put(stream->jpeg_sink, dest, NULL);
	}
}

static void _stream_expose_raw(us_stream_s *stream, const us_frame_s *frame) {
	if (stream->raw_sink != NULL) {
		us_memsink_server_put(stream->raw_sink, frame, NULL);
	}
}

static void _stream_encode_expose_h264(us_stream_s *stream, const us_frame_s *frame, bool force_key) {
	if (stream->h264_sink == NULL) {
		return;
	}
	us_stream_runtime_s *run = stream->run;

	us_fpsi_meta_s meta = {.online = false};
	if (us_is_jpeg(frame->format)) {
		if (us_unjpeg(frame, run->h264_tmp_src, true) < 0) {
			goto done;
		}
		frame = run->h264_tmp_src;
	}
	if (run->h264_key_requested) {
		US_LOG_VERBOSE("H264: Requested keyframe by a sink client");
		run->h264_key_requested = false;
		force_key = true;
	}
#ifndef WITH_LIBX264
	if (!us_m2m_encoder_compress(run->h264_enc, frame, run->h264_dest, force_key)) {
		meta.online = !us_memsink_server_put(stream->h264_sink, run->h264_dest, &run->h264_key_requested);
	}
#else
	if (stream->enc->type != US_ENCODER_TYPE_LIBX264_VIDEO && !us_m2m_encoder_compress(run->h264_enc, frame, run->h264_dest, force_key)) {
		meta.online = !us_memsink_server_put(stream->h264_sink, run->h264_dest, &run->h264_key_requested);
	}else if (stream->enc->type == US_ENCODER_TYPE_LIBX264_VIDEO && !us_libx264_encoder_compress(&run->libx264_enc, frame, run->h264_dest, force_key)) {
		meta.online = !us_memsink_server_put(stream->h264_sink, run->h264_dest, &run->h264_key_requested);
	}
#endif	

done:
	us_fpsi_update(run->http->h264_fpsi, meta.online, &meta);
}

static void _stream_check_suicide(us_stream_s *stream) {
	if (stream->exit_on_no_clients == 0) {
		return;
	}
	us_stream_runtime_s *const run = stream->run;

	const ldf now_ts = us_get_now_monotonic();
	const ull http_last_request_ts = atomic_load(&run->http->last_request_ts); // Seconds
	if (_stream_has_any_clients_cached(stream)) {
		atomic_store(&run->http->last_request_ts, now_ts);
	} else if (http_last_request_ts + stream->exit_on_no_clients < now_ts) {
		US_LOG_INFO("No requests or HTTP/sink clients found in last %u seconds, exiting ...",
			stream->exit_on_no_clients);
		us_process_suicide();
		atomic_store(&run->http->last_request_ts, now_ts);
	}
}<|MERGE_RESOLUTION|>--- conflicted
+++ resolved
@@ -129,14 +129,7 @@
 	stream->h264_gop = 30;
 	stream->run = run;
 
-<<<<<<< HEAD
-	us_blank_draw(run->blank, "No Capture Device","Please connect capture device", cap->width, cap->height);
-	us_fpsi_meta_s meta = {0};
-	us_fpsi_frame_to_meta(run->blank->raw, &meta);
-	us_fpsi_update(http->captured_fpsi, false, &meta);
-=======
 	us_stream_update_blank(stream, cap); // Init blank
->>>>>>> ddec4e84
 	return stream;
 }
 
