R_DESTDIR ?=
PREFIX ?= /usr/local

CC ?= gcc
PKG_CONFIG ?= pkg-config
CFLAGS ?= -O3
LDFLAGS ?=


# =====
_USTR = ustreamer.bin
_DUMP = ustreamer-dump.bin
_V4P = ustreamer-v4p.bin

_CFLAGS = -MD -c -std=c17 -Wall -Wextra -D_GNU_SOURCE $(CFLAGS)

<<<<<<< HEAD
_USTR_LDFLAGS = $(LDFLAGS) -Wl,-Bstatic -ljpeg -Wl,-Bdynamic -lm -pthread  -latomic -levent -levent_pthreads  -lrt -lm
_DUMP_LDFLAGS = $(LDFLAGS) -Wl,-Bstatic -ljpeg -Wl,-Bdynamic -lm -pthread -lrt -latomic -lm
_V4P_LDFLAGS = $(LDFLAGS)  -ljpeg -pthread -lrt -latomic
=======
_USTR_LDFLAGS = $(LDFLAGS) -lm -ljpeg -pthread -lrt -levent -levent_pthreads
_DUMP_LDFLAGS = $(LDFLAGS) -lm -ljpeg -pthread -lrt
_V4P_LDFLAGS = $(LDFLAGS) -lm -ljpeg -pthread -lrt
>>>>>>> 27172485

_USTR_SRCS = $(shell ls \
	libs/*.c \
	ustreamer/*.c \
	ustreamer/http/*.c \
	ustreamer/data/*.c \
	ustreamer/encoders/cpu/*.c \
	ustreamer/encoders/hw/*.c \
	ustreamer/*.c \
)

_DUMP_SRCS = $(shell ls \
	libs/*.c \
	dump/*.c \
)

_V4P_SRCS = $(shell ls \
	libs/*.c \
	libs/drm/*.c \
	v4p/*.c \
)

_BUILD = build

_TARGETS = $(_USTR) $(_DUMP)
_OBJS = $(_USTR_SRCS:%.c=$(_BUILD)/%.o) $(_DUMP_SRCS:%.c=$(_BUILD)/%.o)


# =====
ifneq ($(shell sh -c 'uname 2>/dev/null || echo Unknown'),FreeBSD)
override _USTR_LDFLAGS += -latomic
override _DUMP_LDFLAGS += -latomic
override _V4P_LDFLAGS += -latomic
endif

ifneq ($(MK_WITH_PYTHON),)
override _CFLAGS += -DMK_WITH_PYTHON
endif

ifneq ($(MK_WITH_JANUS),)
override _CFLAGS += -DMK_WITH_JANUS
endif

<<<<<<< HEAD
ifneq ($(call optbool,$(WITH_GPIO)),)
override _CFLAGS += -DWITH_GPIO $(shell pkg-config --atleast-version=2 libgpiod 2> /dev/null && echo -DHAVE_GPIOD2)
override _USTR_LDFLAGS += -Wl,-Bstatic -lgpiod -Wl,-Bdynamic
=======
ifneq ($(MK_WITH_GPIO),)
override _CFLAGS += -DMK_WITH_GPIO -DWITH_GPIO $(shell $(PKG_CONFIG) --atleast-version=2 libgpiod 2> /dev/null && echo -DHAVE_GPIOD2)
override _USTR_LDFLAGS += -lgpiod
>>>>>>> 27172485
override _USTR_SRCS += $(shell ls ustreamer/gpio/*.c)
endif

ifneq ($(MK_WITH_SYSTEMD),)
override _CFLAGS += -DMK_WITH_SYSTEMD -DWITH_SYSTEMD
override _USTR_LDFLAGS += -lsystemd
override _USTR_SRCS += $(shell ls ustreamer/http/systemd/*.c)
endif

<<<<<<< HEAD
ifneq ($(call optbool,$(WITH_LIBX264)),)
override _CFLAGS += -DWITH_LIBX264
override _USTR_LDFLAGS += -Wl,-Bstatic -lyuv -Wl,-Bdynamic -lx264
override _USTR_SRCS += $(shell ls ustreamer/encoders/libx264/*.c)
endif

ifneq ($(call optbool,$(WITH_MEDIACODEC)),)
override _CFLAGS += -DWITH_MEDIACODEC
override _USTR_LDFLAGS += -Wl,-Bstatic -lyuv -Wl,-Bdynamic -lavcodec -lavformat -lavutil -landroid-shmem
override _USTR_SRCS += $(shell ls ustreamer/encoders/android_mediacodec/*.c)
endif

WITH_PTHREAD_NP ?= 1
ifneq ($(call optbool,$(WITH_PTHREAD_NP)),)
override _CFLAGS += -DWITH_PTHREAD_NP
=======
ifneq ($(MK_WITH_PTHREAD_NP),)
override _CFLAGS += -DMK_WITH_PTHREAD_NP -DWITH_PTHREAD_NP
>>>>>>> 27172485
endif

ifneq ($(MK_WITH_SETPROCTITLE),)
override _CFLAGS += -DMK_WITH_SETPROCTITLE -DWITH_SETPROCTITLE
ifeq ($(shell uname -s | tr A-Z a-z),linux)
override _USTR_LDFLAGS += -lbsd
endif
endif

ifneq ($(MK_WITH_PDEATHSIG),)
override _CFLAGS += -DMK_WITH_PDEATHSIG -DWITH_PDEATHSIG
endif

ifneq ($(MK_WITH_V4P),)
override _TARGETS += $(_V4P)
override _OBJS += $(_V4P_SRCS:%.c=$(_BUILD)/%.o)
override _CFLAGS += -DMK_WITH_V4P -DWITH_V4P $(shell $(PKG_CONFIG) --cflags libdrm)
override _V4P_LDFLAGS += $(shell $(PKG_CONFIG) --libs libdrm)
override _USTR_SRCS += $(shell ls libs/drm/*.c)
override _USTR_LDFLAGS += $(shell $(PKG_CONFIG) --libs libdrm)
endif


# =====
all: $(_TARGETS)


install: all
	mkdir -p $(R_DESTDIR)$(PREFIX)/bin
	for i in $(subst .bin,,$(_TARGETS)); do \
		install -m755 $$i.bin $(R_DESTDIR)$(PREFIX)/bin/$$i; \
	done


install-strip: install
	for i in $(subst .bin,,$(_TARGETS)); do \
		strip $(R_DESTDIR)$(PREFIX)/bin/$$i; \
	done


$(_USTR): $(_USTR_SRCS:%.c=$(_BUILD)/%.o)
	$(info == LD $@)
	$(ECHO) $(CC) $^ -o $@ $(_USTR_LDFLAGS)


$(_DUMP): $(_DUMP_SRCS:%.c=$(_BUILD)/%.o)
	$(info == LD $@)
	$(ECHO) $(CC) $^ -o $@ $(_DUMP_LDFLAGS)


$(_V4P): $(_V4P_SRCS:%.c=$(_BUILD)/%.o)
	$(info == LD $@)
	$(ECHO) $(CC) $^ -o $@ $(_V4P_LDFLAGS)


$(_BUILD)/%.o: %.c
	$(info -- CC $<)
	$(ECHO) mkdir -p $(dir $@) || true
	$(ECHO) $(CC) $< -o $@ $(_CFLAGS)


clean:
	rm -rf $(_USTR) $(_DUMP) $(_V4P) $(_BUILD)


-include $(_OBJS:%.o=%.d)<|MERGE_RESOLUTION|>--- conflicted
+++ resolved
@@ -14,15 +14,10 @@
 
 _CFLAGS = -MD -c -std=c17 -Wall -Wextra -D_GNU_SOURCE $(CFLAGS)
 
-<<<<<<< HEAD
+
 _USTR_LDFLAGS = $(LDFLAGS) -Wl,-Bstatic -ljpeg -Wl,-Bdynamic -lm -pthread  -latomic -levent -levent_pthreads  -lrt -lm
 _DUMP_LDFLAGS = $(LDFLAGS) -Wl,-Bstatic -ljpeg -Wl,-Bdynamic -lm -pthread -lrt -latomic -lm
 _V4P_LDFLAGS = $(LDFLAGS)  -ljpeg -pthread -lrt -latomic
-=======
-_USTR_LDFLAGS = $(LDFLAGS) -lm -ljpeg -pthread -lrt -levent -levent_pthreads
-_DUMP_LDFLAGS = $(LDFLAGS) -lm -ljpeg -pthread -lrt
-_V4P_LDFLAGS = $(LDFLAGS) -lm -ljpeg -pthread -lrt
->>>>>>> 27172485
 
 _USTR_SRCS = $(shell ls \
 	libs/*.c \
@@ -66,15 +61,11 @@
 override _CFLAGS += -DMK_WITH_JANUS
 endif
 
-<<<<<<< HEAD
+
 ifneq ($(call optbool,$(WITH_GPIO)),)
 override _CFLAGS += -DWITH_GPIO $(shell pkg-config --atleast-version=2 libgpiod 2> /dev/null && echo -DHAVE_GPIOD2)
 override _USTR_LDFLAGS += -Wl,-Bstatic -lgpiod -Wl,-Bdynamic
-=======
-ifneq ($(MK_WITH_GPIO),)
-override _CFLAGS += -DMK_WITH_GPIO -DWITH_GPIO $(shell $(PKG_CONFIG) --atleast-version=2 libgpiod 2> /dev/null && echo -DHAVE_GPIOD2)
-override _USTR_LDFLAGS += -lgpiod
->>>>>>> 27172485
+
 override _USTR_SRCS += $(shell ls ustreamer/gpio/*.c)
 endif
 
@@ -84,7 +75,7 @@
 override _USTR_SRCS += $(shell ls ustreamer/http/systemd/*.c)
 endif
 
-<<<<<<< HEAD
+
 ifneq ($(call optbool,$(WITH_LIBX264)),)
 override _CFLAGS += -DWITH_LIBX264
 override _USTR_LDFLAGS += -Wl,-Bstatic -lyuv -Wl,-Bdynamic -lx264
@@ -100,10 +91,7 @@
 WITH_PTHREAD_NP ?= 1
 ifneq ($(call optbool,$(WITH_PTHREAD_NP)),)
 override _CFLAGS += -DWITH_PTHREAD_NP
-=======
-ifneq ($(MK_WITH_PTHREAD_NP),)
-override _CFLAGS += -DMK_WITH_PTHREAD_NP -DWITH_PTHREAD_NP
->>>>>>> 27172485
+
 endif
 
 ifneq ($(MK_WITH_SETPROCTITLE),)
