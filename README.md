--- conflicted
+++ resolved
@@ -1,119 +1,8 @@
-<<<<<<< HEAD
 ### µStreamer
 
 [µStreamer](https://github.com/pikvm/ustreamer) 是一个轻量快速的 MJPEG 视频流服务，可将 V4L2 设备上的 MJPEG 视频流传输到网络。主流浏览器以及 mplayer、VLC 等大多数视频播放器都支持这种视频格式。它是 [PiKVM](https://github.com/pikvm/pikvm) 项目的一部分，旨在以尽可能高的分辨率和帧率通过网络传输 VGA 或 HDMI 的视频数据。
-=======
-# µStreamer
-[![CI](https://github.com/pikvm/ustreamer/workflows/CI/badge.svg)](https://github.com/pikvm/ustreamer/actions?query=workflow%3ACI)
-[![Discord](https://img.shields.io/discord/580094191938437144?logo=discord)](https://discord.gg/bpmXfz5)
-
-µStreamer is a lightweight and very quick server to stream [MJPEG](https://en.wikipedia.org/wiki/Motion_JPEG) video from any V4L2 device to the net. All new browsers have native support of this video format, as well as most video players such as mplayer, VLC etc.
-µStreamer is a part of the [PiKVM](https://github.com/pikvm/pikvm) project designed to stream [VGA](https://www.amazon.com/dp/B0126O0RDC) and [HDMI](https://auvidea.com/b101-hdmi-to-csi-2-bridge-15-pin-fpc/) screencast hardware data with the highest resolution and FPS possible.
-
-µStreamer is very similar to [mjpg-streamer](https://github.com/jacksonliam/mjpg-streamer) with ```input_uvc.so``` and ```output_http.so``` plugins, however, there are some major differences. The key ones are:
-
-| **Feature** | **µStreamer** | **mjpg-streamer** |
-|----------|---------------|-------------------|
-| Multithreaded JPEG encoding | ✔ | ✘ |
-| Hardware image encoding<br>on Raspberry Pi | ✔ | ✘ |
-| Behavior when the device<br>is disconnected while streaming | ✔ Shows a black screen<br>with ```NO LIVE VIDEO``` on it<br>until reconnected | ✘ Stops the streaming <sup>1</sup> |
-| [DV-timings](https://linuxtv.org/downloads/v4l-dvb-apis-new/userspace-api/v4l/dv-timings.html) support -<br>the ability to change resolution<br>on the fly by source signal | ✔ | ☹ Partially yes <sup>1</sup> |
-| Option to skip frames when streaming<br>static images by HTTP to save the traffic | ✔ <sup>2</sup> | ✘ |
-| Streaming via UNIX domain socket | ✔ | ✘ |
-| Systemd socket activation | ✔ | ✘ |
-| Debug logs without recompiling,<br>performance statistics log,<br>access to HTTP streaming parameters | ✔ | ✘ |
-| Option to serve files<br>with a built-in HTTP server | ✔ | ☹ Regular files only |
-| Signaling about the stream state<br>on GPIO using [libgpiod](https://git.kernel.org/pub/scm/libs/libgpiod/libgpiod.git/about) | ✔ | ✘ |
-| Access to webcam controls (focus, servos)<br>and settings such as brightness via HTTP | ✘ | ✔ |
-| Compatibility with mjpg-streamer's API | ✔ | :) |
-
-Footnotes:
-  * ```1``` Long before µStreamer, I made a [patch](https://github.com/jacksonliam/mjpg-streamer/pull/164) to add DV-timings support to mjpg-streamer and to keep it from hanging up on device disconnection. Alas, the patch is far from perfect and I can't guarantee it will work every time - mjpg-streamer's source code is very complicated and its structure is hard to understand. With this in mind, along with needing multithreading and JPEG hardware acceleration in the future, I decided to make my own stream server from scratch instead of supporting legacy code.
-
-  * ```2``` This feature allows to cut down outgoing traffic several-fold when streaming HDMI, but it increases CPU usage a little bit. The idea is that HDMI is a fully digital interface and each captured frame can be identical to the previous one byte-wise. There's no need to stream the same image over the net several times a second. With the `--drop-same-frames=20` option enabled, µStreamer will drop all the matching frames (with a limit of 20 in a row). Each new frame is matched with the previous one first by length, then using ```memcmp()```.
-
------
-# TL;DR
-If you're going to live-stream from your backyard webcam and need to control it, use mjpg-streamer. If you need a high-quality image with high FPS - µStreamer for the win.
-
------
-# Installation
-
-## Building
-You need to download the µStreamer onto your system and build it from the sources.
-
-* AUR has a package for Arch Linux: https://aur.archlinux.org/packages/ustreamer.
-* Fedora: https://src.fedoraproject.org/rpms/ustreamer.
-* Ubuntu: https://packages.ubuntu.com/jammy/ustreamer.
-* Debian: https://packages.debian.org/sid/ustreamer
-* FreeBSD port: https://www.freshports.org/multimedia/ustreamer.
-
-### Preconditions
-You'll need  ```make```, ```gcc```, ```pkg-config```, ```libevent``` with ```pthreads``` support, ```libjpeg9```/```libjpeg-turbo``` and ```libbsd``` (only for Linux).
-
-* Arch: `sudo pacman -S libevent libjpeg-turbo libutil-linux libbsd`.
-* Raspberry OS Bullseye: `sudo apt install libevent-dev libjpeg62-turbo libbsd-dev`. Add `libgpiod-dev` for `WITH_GPIO=1` and `libsystemd-dev` for `WITH_SYSTEMD=1` and `libasound2-dev libspeex-dev libspeexdsp-dev libopus-dev` for `WITH_JANUS=1`.
-* Raspberry OS Bookworm: same as previous but replace `libjpeg62-turbo` to `libjpeg62-turbo-dev`.
-* Debian/Ubuntu: `sudo apt install build-essential libevent-dev libjpeg-dev libbsd-dev`.
-* Alpine: `sudo apk add libevent-dev libbsd-dev libjpeg-turbo-dev musl-dev`. Build with `WITH_PTHREAD_NP=0`.
-
-To enable GPIO support install [libgpiod](https://git.kernel.org/pub/scm/libs/libgpiod/libgpiod.git/about) and pass option ```WITH_GPIO=1```. If the compiler reports about a missing function ```pthread_get_name_np()``` (or similar), add option ```WITH_PTHREAD_NP=0``` (it's enabled by default). For the similar error with ```setproctitle()``` add option ```WITH_SETPROCTITLE=0```.
-
-### Make
-The most convenient process is to clone the µStreamer Git repository onto your system. If you don't have Git installed and don't want to install it either, you can download and unzip the sources from GitHub using `wget https://github.com/pikvm/ustreamer/archive/refs/heads/master.zip`.
-
-```
-$ git clone --depth=1 https://github.com/pikvm/ustreamer
-$ cd ustreamer
-$ make
-$ ./ustreamer --help
-```
-
-## Update
-Assuming you have a µStreamer clone as discussed above you can update µStreamer as follows.
-
-```
-$ cd ustreamer
-$ git pull
-$ make clean
-$ make
-```
-
------
-# Usage
-**For M2M hardware encoding on Raspberry Pi, you need at least 5.15.32 kernel. OpenMAX and MMAL support on older kernels is deprecated and removed.**
-
-Without arguments, ```ustreamer``` will try to open ```/dev/video0``` with 640x480 resolution and start streaming on  ```http://127.0.0.1:8080```. You can override this behavior using parameters ```--device```, ```--host``` and ```--port```. For example, to stream to the world, run:
-```
-# ./ustreamer --device=/dev/video1 --host=0.0.0.0 --port=80
-```
-
-:exclamation: Please note that since µStreamer v2.0 cross-domain requests were disabled by default for [security reasons](https://developer.mozilla.org/en-US/docs/Web/HTTP/CORS). To enable the old behavior, use the option `--allow-origin=\*`.
-
-The recommended way of running µStreamer with [TC358743-based capture device](https://www.raspberrypi.org/forums/viewtopic.php?f=38&t=120702&start=400#p1339178) on Raspberry Pi:
-```
-$ ./ustreamer \
-    --format=uyvy \ # Device input format
-    --encoder=m2m-image \ # Hardware encoding on V4L2 M2M driver
-    --workers=3 \ # Workers number
-    --persistent \ # Suppress repetitive signal source errors (for example when HDMI cable was disconnected)
-    --dv-timings \ # Use DV-timings
-    --drop-same-frames=30 # Save the traffic
-```
-
-:exclamation: Please note that to use `--drop-same-frames` for different browsers you need to use some specific URL `/stream` parameters (see URL `/` for details).
-
-You can always view the full list of options with ```ustreamer --help```.
-
------
-# Docker (Raspberry Pi 4 HDMI)
-
-## Preparations
-Add following lines to /boot/firmware/usercfg.txt:
->>>>>>> 472673ea
 
 此分支作者建立了基于 [PiKVM](https://github.com/pikvm/pikvm) 项目的 [One-KVM](https://github.com/mofeng-git/One-KVM)，该项目旨在将 PiKVM 的功能扩展到其他平台，如 X86、ARM。故作者对 [µStreamer](https://github.com/pikvm/ustreamer) 进行了**分支**和**修改**：**添加 libx264 视频编码器**，以支持树莓派以外平台的 H.264 视频编码。
-
 
 ### 编译
 
